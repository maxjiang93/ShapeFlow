"""Training script shapenet deformation space experiment.
"""
import argparse
import json
import os
import glob
import numpy as np
from collections import defaultdict
import time
import trimesh

import deepdeform.utils.train_utils as utils
from deepdeform.layers.pointnet_layer import PointNetEncoder
from deepdeform.layers.chamfer_layer import ChamferDistKDTree
from deepdeform.layers.deformation_layer import NeuralFlowDeformer
import shapenet_dataloader as dl

import torch
import torch.nn.functional as F
import torch.optim as optim
import torch.nn as nn
from torch.utils.data import DataLoader, RandomSampler
from torch.utils.tensorboard import SummaryWriter

np.set_printoptions(precision=4)


# Various choices for losses and optimizers
LOSSES = {
    'l1': torch.nn.L1Loss(),
    'l2': torch.nn.MSELoss(),
    'huber': torch.nn.SmoothL1Loss(),
}

OPTIMIZERS = {
    'sgd': optim.SGD,
    'adam': optim.Adam,
    'adadelta': optim.Adadelta,
    'adagrad': optim.Adagrad,
    'rmsprop': optim.RMSprop,
}

SOLVERS = ['dopri5', 'adams', 'euler', 'midpoint', 'rk4', 'explicit_adams', 'fixed_adams', 
           'bosh3', 'adaptive_heun', 'tsit5']


def compute_latent_dict(deformer, dataset):
    """
    Args:
        deformer:
        dataset:
    Returns:
        a dict that maps filenames to latent codes.
    """
    # encode all shapes from dataloader into 
    all_filenames = dataset.file_splits["train"]
    all_filenames = [dl.strip_name(f) for f in all_filenames]
    all_latents = deformer.module.net.lat_params.detach().cpu().numpy()

    return dict(zip(all_filenames, all_latents))


def get_k(epoch):
    if epoch < 10:
        return 4000
    elif epoch < 50:
        return 800
    elif epoch < 80:
        return 100
    else:
        return 10


def train_or_eval(mode, args, deformer, chamfer_dist, dataloader, epoch, 
                  global_step, device, logger, writer, optimizer, vis_loader=None):
    """Training / Eval function."""
    modes = ["train", "eval"]
    if not mode in modes:
        raise ValueError(f"mode ({mode}) must be one of {modes}.")
    if mode == 'train':
        deformer.train()
    else:
        deformer.eval()
    tot_loss = 0
    count = 0
    criterion = LOSSES[args.loss_type]
    epoch_images = []
    epoch_latents = []
    
    with torch.set_grad_enabled(mode == 'train'):
        toc = time.time()
        
        for batch_idx, data_tensors in enumerate(dataloader):
            tic = time.time()
            # send tensors to device
            data_tensors = [t.to(device) for t in data_tensors]
            ii, jj, source_pts, target_pts, source_img, target_img = data_tensors
                
            bs = len(source_pts)
            optimizer.zero_grad()

            # batch together source and target to create two-way loss training
            # cannot call deformer twice (once for each way) because that
            # breaks odeint_ajoint's gradient computation. not sure why.
            source_target_points = torch.cat([source_pts, target_pts], dim=0)
            target_source_points = torch.cat([target_pts, source_pts], dim=0)
            
            source_target_latents = torch.cat([ii, jj], dim=0)
            target_source_latents = torch.cat([jj, ii], dim=0)
            latent_seq = torch.stack([source_target_latents, target_source_latents], dim=1)
            deformed_pts = deformer(source_target_points[..., :3],  
                                    latent_seq)  # already set to via_hub
            
            if mode == 'eval':
                # add thumbnail images for visualizing latent embedding
                epoch_images += [torch.cat([source_img, target_img], dim=0)]
                source_target_latents = deformer.module.get_lat_params(source_target_latents)
                epoch_latents += [source_target_latents]

            # symmetric pair of matching losses
            if args.symm:
                _, _, dist = chamfer_dist(utils.symmetric_duplication(deformed_pts, symm_dim=2), 
                                          utils.symmetric_duplication(target_source_points[..., :3], 
                                                                      symm_dim=2))
            else:
                _, _, dist = chamfer_dist(deformed_pts, 
                                          target_source_points[..., :3])
            
            loss = criterion(dist, torch.zeros_like(dist))
            
            # check amount of deformation
            deform_abs = torch.mean(torch.norm(deformed_pts - source_target_points, dim=-1))

            if mode == 'train': 
                loss.backward()

                # gradient clipping
                torch.nn.utils.clip_grad_value_(deformer.module.parameters(), args.clip_grad)
                
                optimizer.step()

            tot_loss += loss.item()
            count += bs
            
            if batch_idx % args.log_interval == 0:
                # logger log
                logger.info(
                    "{} Epoch: {} [{}/{} ({:.0f}%)]\tLoss: {:.6f}\t"
                    "Dist Mean: {:.6f}\t"
                    "Deform Mean: {:.6f}\t"
                    "DataTime: {:.4f}\tComputeTime: {:.4f}".format(
                        mode, epoch, batch_idx * bs, len(dataloader) * bs,
                        100. * batch_idx / len(dataloader), loss.item(),
                        np.sqrt(loss.item()), deform_abs.item(), tic - toc, time.time() - tic))
                # tensorboard log
                writer.add_scalar(f'{mode}/loss_sum', loss.item(), global_step=int(global_step))
                writer.add_scalar(f'{mode}/dist_avg', np.sqrt(loss.item()), global_step=int(global_step))
                writer.add_scalar(f'{mode}/def_mean', deform_abs.item(), global_step=int(global_step))
            
            if mode == 'train': global_step += 1
            toc = time.time()
    tot_loss /= count
    
    # # visualize embeddings
    if mode == 'eval':
        epoch_images = torch.cat(epoch_images, dim=0).permute(0, 3, 1, 2)  # [N,C,H,W]
        epoch_images = epoch_images.float() / 255.
        epoch_latents = torch.cat(epoch_latents, dim=0)
        writer.add_embedding(mat=epoch_latents, label_img=epoch_images, global_step=epoch)
    
    # # visualize a few deformation examples in tensorboard
    if args.vis_mesh and (vis_loader is not None) and (mode == 'eval'):
        # add deformation demo
        with torch.set_grad_enabled(False):
            for ind, data_tensors in enumerate(vis_loader):  # batch size = 1
                ii = torch.tensor([data_tensors[0]], dtype=torch.long)
                jj = torch.tensor([data_tensors[1]], dtype=torch.long)
                
                source_latents = deformer.module.get_lat_params(ii)
                target_latents = deformer.module.get_lat_params(jj)
                hub_latents = torch.zeros_like(source_latents)
                
                data_tensors = [t.unsqueeze(0).to(device) for t in data_tensors[2:]]
                vi, fi, vj, fj = data_tensors
                vi = vi[0]
                fi = fi[0]
                vj = vj[0]
                fj = fj[0]
                vi_j = deformer(vi[..., :3], torch.stack([source_latents, hub_latents, target_latents], dim=1))
                vj_i = deformer(vj[..., :3], torch.stack([target_latents, hub_latents, source_latents], dim=1))
                
                accu_i, _, _ = chamfer_dist(vi_j, vj)  # [1, m]
                accu_j, _, _ = chamfer_dist(vj_i, vi)  # [1, n]

                # find the max dist between pairs of original shapes for normalizing colors
                chamfer_dist.set_reduction_method('max')
                _, _, max_dist = chamfer_dist(vi, vj)  # [1,]
                chamfer_dist.set_reduction_method('mean')

                # normalize the accuracies wrt. the distance between src and tgt meshes
                ci = utils.colorize_scalar_tensors(accu_i / max_dist, 
                                                   vmin=0., vmax=1., cmap='coolwarm')
                cj = utils.colorize_scalar_tensors(accu_j / max_dist, 
                                                   vmin=0., vmax=1., cmap='coolwarm')
                ci = (ci * 255.).int()
                cj = (cj * 255.).int()
                
                # save mesh
                samp_dir = os.path.join(args.log_dir, "deformation_samples")
                os.makedirs(samp_dir, exist_ok=True)
                trimesh.Trimesh(vi.detach().cpu().numpy()[0],
                                fi.detach().cpu().numpy()[0]).export(os.path.join(samp_dir, f"samp{ind}_src.obj"))
                trimesh.Trimesh(vj.detach().cpu().numpy()[0],
                                fj.detach().cpu().numpy()[0]).export(os.path.join(samp_dir, f"samp{ind}_tar.obj"))
                trimesh.Trimesh(vi_j.detach().cpu().numpy()[0],
                                fi.detach().cpu().numpy()[0]).export(os.path.join(samp_dir, f"samp{ind}_src_to_tar.obj"))
                trimesh.Trimesh(vj_i.detach().cpu().numpy()[0],
                                fj.detach().cpu().numpy()[0]).export(os.path.join(samp_dir, f"samp{ind}_tar_to_src.obj"))
                
                # add colorized mesh to tensorboard
                writer.add_mesh(f'samp{ind}/src', vertices=vi, faces=fi, global_step=int(epoch))
                writer.add_mesh(f'samp{ind}/tar', vertices=vj, faces=fj, global_step=int(epoch))
                writer.add_mesh(f'samp{ind}/src_to_tar', vertices=vi_j, faces=fi, colors=ci, 
                                global_step=int(epoch))
                writer.add_mesh(f'samp{ind}/tar_to_src', vertices=vj_i, faces=fj, colors=cj, 
                                global_step=int(epoch))
    
    return tot_loss


def get_args():
    """Parse command line arguments."""
    parser = argparse.ArgumentParser(description="ShapeNet Deformation Space")
    
    parser.add_argument("--batch_size_per_gpu", type=int, default=16, metavar="N",
                        help="input batch size for training (default: 10)")
    parser.add_argument("--epochs", type=int, default=100, metavar="N",
                        help="number of epochs to train (default: 100)")
    parser.add_argument("--pseudo_train_epoch_size", type=int, default=2048, metavar="N",
                        help="number of samples in an pseudo-epoch. (default: 2048)")
    parser.add_argument("--pseudo_eval_epoch_size", type=int, default=128, metavar="N",
                        help="number of samples in an pseudo-epoch. (default: 128)")
    parser.add_argument("--lr", type=float, default=1e-3, metavar="R",
                        help="learning rate (default: 0.001)")
    parser.add_argument("--no_cuda", action="store_true", default=False,
                        help="disables CUDA training")
    parser.add_argument("--seed", type=int, default=1, metavar="S",
                        help="random seed (default: 1)")
    parser.add_argument("--data_root", type=str, default="data/shapenet_simplified",
                        help="path to mesh folder root (default: data/shapenet_simplified)")
    parser.add_argument("--category", type=str, default="chair",
<<<<<<< HEAD
                        help="shape category.")
=======
                        help="the shape category.") 
>>>>>>> 9a2ef5b2
    parser.add_argument("--thumbnails_root", type=str, default="data/shapenet_thumbnails",
                        help="path to thumbnails folder root (default: data/shapenet_thumbnails)")
    parser.add_argument("--deformer_arch", type=str, choices=["imnet", "vanilla"], default="imnet",
                        help="deformer architecture. (default: imnet)")
    parser.add_argument("--solver", type=str, choices=SOLVERS, default="dopri5",
                        help="ode solver. (default: dopri5)")    
    parser.add_argument("--atol", type=float, default=1e-5,
                        help="absolute error tolerence in ode solver. (default: 1e-5)")    
    parser.add_argument("--rtol", type=float, default=1e-5,
                        help="relative error tolerence in ode solver. (default: 1e-5)")   
    parser.add_argument("--log_interval", type=int, default=10, metavar="N",
                        help="how many batches to wait before logging training status")
    parser.add_argument("--log_dir", type=str, required=True, help="log directory for run")
    parser.add_argument("--nonlin", type=str, default='elu', help="type of nonlinearity to use")
    parser.add_argument("--optim", type=str, default="adam", choices=list(OPTIMIZERS.keys()))
    parser.add_argument("--loss_type", type=str, default="l2", choices=list(LOSSES.keys()))
    parser.add_argument("--resume", type=str, default=None,
                        help="path to checkpoint if resume is needed")
    parser.add_argument("-n", "--nsamples", default=2048, type=int,
                        help="number of sample points to draw per shape.")
    parser.add_argument("--lat_dims", default=32, type=int, help="number of latent dimensions.")
    parser.add_argument("--datasubset", default=0, type=int, help="0 to not subset. else subset this many examples.")
    parser.add_argument("--deformer_nf", default=100, type=int,
                        help="number of base number of feature layers in deformer (imnet).")
    parser.add_argument("--lr_scheduler", dest='lr_scheduler', action='store_true')
    parser.add_argument("--no_lr_scheduler", dest='lr_scheduler', action='store_false')
    parser.set_defaults(lr_scheduler=True)
    parser.set_defaults(normals=True)
    parser.add_argument("--visualize_mesh", dest='vis_mesh', action='store_true',
                        help="visualize deformation for meshes of sample validation data in tensorboard.")
    parser.add_argument("--no_visualize_mesh", dest='vis_mesh', action='store_false',
                        help="no visualize deformation for meshes of sample validation data in tensorboard.")
    parser.set_defaults(vis_mesh=True)
    parser.add_argument("--adjoint", dest='adjoint', action='store_true',
                        help='use adjoint solver to propagate gradients thru odeint.')
    parser.add_argument("--no_adjoint", dest='adjoint', action='store_false',
                        help='not use adjoint solver to propagate gradients thru odeint.')
    parser.set_defaults(adjoint=True)
    parser.add_argument("--sign_net", dest='sign_net', action='store_true',
                        help='use sign net.')
    parser.add_argument("--no_sign_net", dest='sign_net', action='store_false',
                        help='not use sign net.')
    parser.set_defaults(sign_net=False)
    parser.add_argument("--clip_grad", default=1., type=float,
                        help="clip gradient to this value. large value basically deactivates it.")
    parser.add_argument("--sampling_method", type=str, 
                        choices=["nn_replace", "nn_no_replace", "all_replace", "all_no_replace"], 
                        default="nn_no_replace", help="method for sampling pairs of shape to deform.")
    parser.add_argument("--symm", dest='symm', action='store_true',
                        help='use symmetric flow.')
    parser.add_argument("--no_symm", dest='symm', action='store_false',
                        help='not use symmetric flow.')
    parser.set_defaults(symm=False)
    args = parser.parse_args()
    return args


def main():
    args = get_args()

    # adjust batch size based on the number of gpus available
    args.batch_size = int(torch.cuda.device_count()) * args.batch_size_per_gpu
    use_cuda = (not args.no_cuda) and torch.cuda.is_available()
    kwargs = {'num_workers': min(12, args.batch_size), 'pin_memory': True} if use_cuda else {}
    device = torch.device("cuda" if use_cuda else "cpu")
    
    # log and create snapshots
    filenames_to_snapshot = glob.glob("*.py") + glob.glob("*.sh") + glob.glob("layers/*.py")
    utils.snapshot_files(filenames_to_snapshot, args.log_dir)
    logger = utils.get_logger(log_dir=args.log_dir)
    with open(os.path.join(args.log_dir, "params.json"), 'w') as fh:
        json.dump(args.__dict__, fh, indent=2)
    logger.info("%s", repr(args))
    
    args.n_vis = 2  # number of deformation examples to visualize

    # tensorboard writer
    writer = SummaryWriter(log_dir=os.path.join(args.log_dir, 'tensorboard'))

    # random seed for reproducability
    torch.manual_seed(args.seed)
    np.random.seed(args.seed)

    # create dataloaders
    fullset = dl.ShapeNetVertex(data_root=args.data_root, split="train", category=args.category, 
                                nsamples=args.nsamples, normals=False)
    if args.datasubset > 0: fullset.restrict_subset(args.datasubset)
    
    # return thumbnails (to visualize embedding during eval)
    fullset.add_thumbnails(args.thumbnails_root)

    if 'nn_' in args.sampling_method:
        args.nn_samp = True
        replace = True if args.sampling_method == "nn_replace" else False
        train_sampler = dl.LatentNearestNeighborSampler(dataset=fullset, 
                                                        src_split="train", tar_split="train", 
                                                        n_samples=args.pseudo_train_epoch_size, 
                                                        k=1000, replace=replace)
        eval_sampler = dl.LatentNearestNeighborSampler(dataset=fullset, 
                                                       src_split="train", tar_split="train", 
                                                       n_samples=args.pseudo_eval_epoch_size, 
                                                       k=1, replace=replace) # pick the closest
        vis_sampler = dl.LatentNearestNeighborSampler(dataset=fullset, 
                                                       src_split="train", tar_split="train", 
                                                       n_samples=args.n_vis, 
                                                       k=1, replace=replace) # pick the closest
    else:
        args.nn_samp = False
        replace = True if args.sampling_method == "all_replace" else False
        train_sampler = dl.RandomPairSampler(dataset=fullset, src_split="train", tar_split="train",
                                             n_samples=args.pseudo_train_epoch_size, replace=replace)
        eval_sampler = dl.RandomPairSampler(dataset=fullset, src_split="train", tar_split="train",
                                            n_samples=args.pseudo_eval_epoch_size, replace=replace)
        vis_sampler = dl.RandomPairSampler(dataset=fullset, src_split="train", tar_split="train",
                                           n_samples=args.n_vis, replace=replace)

    # make sure we are turning off shuffle since we are using samplers!
    train_loader = DataLoader(fullset, batch_size=args.batch_size, shuffle=False, drop_last=True,
                              sampler=train_sampler, **kwargs)
    eval_loader = DataLoader(fullset, batch_size=args.batch_size, shuffle=False, drop_last=False,
                             sampler=eval_sampler, **kwargs)

    if args.vis_mesh:
        # for loading full meshes for visualization
<<<<<<< HEAD
        simp_data_root = args.data_root.replace('shapenet_watertight', 'shapenet_simplified')
=======
        simp_data_root = args.data_root
>>>>>>> 9a2ef5b2
        simpset = dl.ShapeNetMesh(data_root=simp_data_root, split="train", category=args.category, 
                                  normals=False)
        if args.datasubset > 0: simpset.restrict_subset(args.datasubset)
        if not (vis_sampler.dataset.fname_to_idx_dict == simpset.fname_to_idx_dict):
            raise RuntimeError(f"vis_sampler ({len(vis_sampler.dataset.fname_to_idx_dict)})"
                               f" does not match sample set ({len(simpset.fname_to_idx_dict)})")
        vis_loader = DataLoader(simpset, batch_size=1, shuffle=False, drop_last=False, 
                                sampler=vis_sampler, **kwargs)
    else:
        vis_loader = None
        
    # setup model
    deformer = NeuralFlowDeformer(latent_size=args.lat_dims, f_width=args.deformer_nf, s_nlayers=2, 
                                  s_width=5, method=args.solver, nonlinearity=args.nonlin, arch='imnet',
                                  adjoint=args.adjoint, rtol=args.rtol, atol=args.atol, via_hub=True,
                                  no_sign_net=(not args.sign_net),symm_dim=(2 if args.symm else None))
        
    # awkward workaround to get gradients from odeint_adjoint to lat_params
    lat_params = torch.nn.Parameter(torch.randn(fullset.n_shapes, args.lat_dims)*1e-1, requires_grad=True)
    deformer.add_lat_params(lat_params)
    deformer.to(device)
    
    all_model_params = list(deformer.parameters())

    optimizer = OPTIMIZERS[args.optim](all_model_params, lr=args.lr)

    start_ep = 0
    global_step = np.zeros(1, dtype=np.uint32)
    tracked_stats = np.inf

    if args.resume:
        logger.info("Loading checkpoint {} ================>".format(args.resume))
        resume_dict = torch.load(args.resume)
        start_ep = resume_dict["epoch"]
        global_step = resume_dict["global_step"]
        tracked_stats = resume_dict["tracked_stats"]
        deformer.load_state_dict(resume_dict["deformer_state_dict"])
        optimizer.load_state_dict(resume_dict["optim_state_dict"])
        for state in optimizer.state.values():
            for k, v in state.items():
                if isinstance(v, torch.Tensor):
                    state[k] = v.to(device)
        logger.info("[!] Successfully loaded checkpoint.")
        
    

    # more threads don't seem to help
    chamfer_dist = ChamferDistKDTree(reduction='mean', njobs=1)
    chamfer_dist.to(device)
    deformer = nn.DataParallel(deformer)
    deformer.to(device)

    model_param_count = lambda model: sum(x.numel() for x in model.parameters())
    logger.info(("{}(deformer) paramerters in total"
                 .format(model_param_count(deformer))))

    checkpoint_path = os.path.join(args.log_dir, "checkpoint_latest.pth.tar")

    if args.lr_scheduler:
        scheduler = optim.lr_scheduler.ReduceLROnPlateau(optimizer, 'min')

    train_latent_dict = compute_latent_dict(deformer, fullset)
    # training loop
    for epoch in range(start_ep + 1, args.epochs + 1):
        # set sampler nn graph before train or eval
        if args.nn_samp:            
            train_loader.sampler.update_nn_graph(train_latent_dict, train_latent_dict, k=get_k(epoch))
            eval_loader.sampler.update_nn_graph(train_latent_dict, train_latent_dict)
            vis_loader.sampler.update_nn_graph(train_latent_dict, train_latent_dict)
        
        loss_train = train_or_eval("train", args, deformer, chamfer_dist, train_loader, 
                                   epoch, global_step, device, logger, writer, optimizer, None)
        loss_eval = train_or_eval("eval", args, deformer, chamfer_dist, eval_loader, 
                                  epoch, global_step, device, logger, writer, optimizer, vis_loader)
                                  
        if args.lr_scheduler:
            scheduler.step(loss_eval)
        if loss_eval < tracked_stats:
            tracked_stats = loss_eval
            is_best = True
        else:
            is_best = False

        utils.save_checkpoint({
            "epoch": epoch,
            "deformer_state_dict": deformer.module.state_dict(),
            "lat_params": lat_params,
            "optim_state_dict": optimizer.state_dict(),
            "tracked_stats": tracked_stats,
            "global_step": global_step,
        }, is_best, epoch, checkpoint_path, "_deepdeform", logger)

if __name__ == "__main__":
    main()<|MERGE_RESOLUTION|>--- conflicted
+++ resolved
@@ -249,11 +249,7 @@
     parser.add_argument("--data_root", type=str, default="data/shapenet_simplified",
                         help="path to mesh folder root (default: data/shapenet_simplified)")
     parser.add_argument("--category", type=str, default="chair",
-<<<<<<< HEAD
-                        help="shape category.")
-=======
                         help="the shape category.") 
->>>>>>> 9a2ef5b2
     parser.add_argument("--thumbnails_root", type=str, default="data/shapenet_thumbnails",
                         help="path to thumbnails folder root (default: data/shapenet_thumbnails)")
     parser.add_argument("--deformer_arch", type=str, choices=["imnet", "vanilla"], default="imnet",
@@ -378,11 +374,7 @@
 
     if args.vis_mesh:
         # for loading full meshes for visualization
-<<<<<<< HEAD
-        simp_data_root = args.data_root.replace('shapenet_watertight', 'shapenet_simplified')
-=======
         simp_data_root = args.data_root
->>>>>>> 9a2ef5b2
         simpset = dl.ShapeNetMesh(data_root=simp_data_root, split="train", category=args.category, 
                                   normals=False)
         if args.datasubset > 0: simpset.restrict_subset(args.datasubset)

"""ShapeNet deformation dataloader"""
import os
import torch
from torch.utils.data import Dataset, Sampler
import numpy as np
import trimesh
import glob
import warnings
import imageio
import pickle
from collections import OrderedDict
from scipy.spatial import cKDTree


synset_to_cat = {
    '02691156': 'airplane',
    '02933112': 'cabinet',
    '03001627': 'chair',
    '03636649': 'lamp',
    '04090263': 'rifle',
    '04379243': 'table',
    '04530566': 'watercraft',
    '02828884': 'bench',
    '02958343': 'car',
    '03211117': 'display',
    '03691459': 'speaker',
    '04256520': 'sofa',
    '04401088': 'telephone'
}

cat_to_synset = {value:key for key, value in synset_to_cat.items()}

SPLITS = ['train', 'test', 'val', '*']


def strip_name(filename):
    if len(filename.split('/')) > 3:
        return '/'.join(filename.split('/')[-4:-1])
    else:
        return filename


class ShapeNetBase(Dataset):
    """Pytorch Dataset base for loading ShapeNet shape pairs.
    """
    def __init__(self, data_root, split, category="chair"):
        """
        Initialize DataSet
        Args:
          data_root: str, path to data root that contains the ShapeNet dataset.
          split: str, one of 'train'/'val'/'test'/'*'. '*' for all splits.
          catetory: str, name of the category to train on. 'all' for all 13 classes.
                    Otherwise can be a comma separated string containing multiple names.
        """
        self.data_root = data_root
        self.split = split
        
        if not (split in SPLITS):
            raise ValueError(f"{split} must be one of {splits}")
        self.categories = [c.strip() for c in category.split(',')]
        cats = list(cat_to_synset.keys())
        if 'all' in self.categories:
            self.categories = cats
        for c in self.categories:
            if not c in cats:
                raise ValueError(f"{c} is not in the list of the 13 categories: {cats}")
        self.files = self._get_filenames(self.data_root, self.split, self.categories)
        self._file_splits= None
        
        self.thumbnails_dir = None
        self.thumbnails = False
        self._fname_to_idx_dict = None
        
    @property
    def file_splits(self):
        if self._file_splits is None:
            self._file_splits = {"train": [], "test": [], "val": []}
            for f in self.files:
                if "train/" in f:
                    self._file_splits["train"].append(f)
                elif "test/" in f:
                    self._file_splits["test"].append(f)
                else:  # val/
                    self._file_splits["val"].append(f)
            
        return self._file_splits
        
    @staticmethod
    def _get_filenames(data_root, split, categories):
        files = []
        for c in categories:
            synset_id = cat_to_synset[c]
            if split != '*':
                cat_folder = os.path.join(data_root, split, synset_id)
                if not os.path.exists(cat_folder):
                    raise RuntimeError(f"Datafolder for {synset_id} ({c}) does not exist at {cat_folder}.")
                files += glob.glob(os.path.join(cat_folder, "*/*.ply"), recursive=True)
            else:
                for split in SPLITS[:3]:
                    cat_folder = os.path.join(data_root, split, synset_id)
                    if not os.path.exists(cat_folder):
                        raise RuntimeError(f"Datafolder for {synset_id} ({c}) does not exist at {cat_folder}.")
                    files += glob.glob(os.path.join(cat_folder, "*/*.ply"), recursive=True)
        return sorted(files)
        
    def __len__(self):
        return self.n_shapes ** 2
    
    @property
    def n_shapes(self):
        return len(self.files)
    
    def restrict_subset(self, indices):
        """Restrict data to the subset of data as indicated by the indices.
        
        Mostly helpful for debugging only.
        
        Args:
          indices: list or array of ints, to index the original self.files 
        """
        self.files = [self.files[i] for i in indices]
    
    @property
    def fname_to_idx_dict(self):
        """A dict mapping unique mesh names to indicies.
        """
        if self._fname_to_idx_dict is None:
            fnames = ['/'.join(f.split('/')[-4:-1]) for f in self.files]
            self._fname_to_idx_dict = dict(zip(fnames, list(range(len(fnames)))))
        return self._fname_to_idx_dict
    
    def idx_to_combinations(self, idx):
        """Convert s linear index to a pair of indices."""
        i = np.floor(idx / self.n_shapes)
        j = idx - i * self.n_shapes
        if hasattr(idx, "__len__"):
            i = np.array(i, dtype=int)
            j = np.array(j, dtype=int)
        else:
            i = int(i)
            j = int(j)
        return i, j
        
    def combinations_to_idx(self, i, j):
        """Convert a pair of indices to a linear index."""
        idx = i * self.n_shapes + j
        if hasattr(idx, "__len__"):
            idx = np.array(idx, dtype=int)
        else:
            idx = int(idx)
        return idx

class ShapeNetVertex(ShapeNetBase):
    """Pytorch Dataset for sampling vertices from meshes."""
    
    def __init__(self, data_root, split, category="chair", nsamples=5000, normals=True):
        """
        Initialize DataSet
        Args:
          data_root: str, path to data root that contains the ShapeNet dataset.
          split: str, one of 'train'/'val'/'test'.
          catetory: str, name of the category to train on. 'all' for all 13 classes.
                    Otherwise can be a comma separated string containing multiple names.
          nsamples: int, number of points to sample from each mesh.
          normals: bool, whether to add normals to the point features.
        """
        super(ShapeNetVertex, self).__init__(
            data_root=data_root, split=split, category=category)
        self.nsamples = nsamples
        self.normals = normals
        
    @staticmethod
    def sample_mesh(mesh_path, nsamples, normals=True):
        """Load the mesh from mesh_path and sample nsampels points from its vertices.
        
        If nsamples < number of vertices on mesh, randomly repeat some vertices as padding.
        
        Args:
          mesh_path: str, path to load the mesh from.
          nsamples: int, number of vertices to sample.
          normals: bool, whether to add normals to the point features.
        Returns:
          v_sample: np array of shape [nsamples, 3 or 6] for sampled points.
        """
        mesh = trimesh.load(mesh_path)
        v = np.array(mesh.vertices)
        nv = v.shape[0]
        seq = np.random.permutation(nv)[:nsamples]
        if len(seq) < nsamples:
            seq_repeat = np.random.choice(nv, nsamples-len(seq), replace=True)
            seq = np.concatenate([seq, seq_repeat], axis=0)
        v_sample = v[seq]
        if normals:
            n_sample = np.array(mesh.vertex_normals[seq])
            v_sample = np.concatenate([v_sample, n_sample], axis=-1)
        
        return v_sample
    
    def add_thumbnails(self, thumbnails_root):
        self.thumbnails = True
        self.thumbnails_dir = thumbnails_root
    
    def _get_one_mesh(self, idx):
        verts = self.sample_mesh(self.files[idx], self.nsamples, self.normals)
        verts = verts.astype(np.float32)
        if self.thumbnails:
            thumb_dir = self.files[idx].replace(self.data_root, self.thumbnails_dir)
            thumb_dir = os.path.dirname(thumb_dir)
            thumb_file = os.path.join(thumb_dir, "thumbnail.png")
            thumb = np.array(imageio.imread(thumb_file))
            return verts, thumb
        else:
            return verts
        
    def __getitem__(self, idx):
        """Get a random pair of shapes corresponding to idx.
        Args:
          idx: int, index of the shape pair to return. must be smaller than len(self).
        Returns:
          verts_i: [npoints, 3 or 6] float tensor for point samples from the first mesh.
          verts_j: [npoints, 3 or 6] float tensor for point samples from the second mesh.
          thumb_i: (optional) [H, W, 3] int8 tensor for thumbnail image for the first mesh.
          thumb_j: (optional) [H, W, 3] int8 tensor for thumbnail image for the second mesh.
        """
        i, j = self.idx_to_combinations(idx)
        if self.thumbnails:
            verts_i, thumb_i = self._get_one_mesh(i)
            verts_j, thumb_j = self._get_one_mesh(j)
            return i, j, verts_i, verts_j, thumb_i, thumb_j
        else:
            verts_i = self._get_one_mesh(i)
            verts_j = self._get_one_mesh(j)
            return i, j, verts_i, verts_j
        
class ShapeNetMesh(ShapeNetBase):
    """Pytorch Dataset for sampling entire meshes."""
    
    def __init__(self, data_root, split, category="chair", normals=True):
        """
        Initialize DataSet
        Args:
          data_root: str, path to data root that contains the ShapeNet dataset.
          split: str, one of 'train'/'val'/'test'.
          catetory: str, name of the category to train on. 'all' for all 13 classes.
                    Otherwise can be a comma separated string containing multiple names.
        """
        super(ShapeNetMesh, self).__init__(
            data_root=data_root, split=split, category=category)
        self.normals = normals
        
    def __getitem__(self, idx):
        """Get a random pair of meshes.
        Args:
          idx: int, index of the shape pair to return. must be smaller than len(self).
        Returns:
          verts_i: [#vi, 3 or 6] float tensor for vertices from the first mesh.
          faces_i: [#fi, 3 or 6] int32 tensor for faces from the first mesh.
          verts_j: [#vj, 3 or 6] float tensor for vertices from the second mesh.
          faces_j: [#fj, 3 or 6] int32 tensor for faces from the second mesh.
        """
        i, j = self.idx_to_combinations(idx)
        
        mesh_i = trimesh.load(self.files[i])
        mesh_j = trimesh.load(self.files[j])
        
        verts_i = mesh_i.vertices.astype(np.float32)
        faces_i = mesh_i.faces.astype(np.int32)
        
        verts_j = mesh_j.vertices.astype(np.float32)
        faces_j = mesh_j.faces.astype(np.int32)
        
        if self.normals:
            norms_i = mesh_i.vertex_normals.astype(np.float32)
            norms_j = mesh_j.vertex_normals.astype(np.float32)
            verts_i = np.concatenate([verts_i, norms_i], axis=-1)
            verts_j = np.concatenate([verts_j, norms_j], axis=-1)
        
        verts_i = torch.from_numpy(verts_i)
        faces_i = torch.from_numpy(faces_i)
        verts_j = torch.from_numpy(verts_j)
        faces_j = torch.from_numpy(faces_j)
        
<<<<<<< HEAD
        return i, j, verts_i, faces_i, verts_j, faces_j
=======
        return verts_i, faces_i, verts_j, faces_j
    

class FixedPointsCachedDataset(Dataset):
    """Dataset for loading fixed points dataset from cached pickle file.
    """
    
    def __init__(self, pkl_file):
        with open(pkl_file, 'rb') as fh:
            self.data_dict = pickle.load(fh)
        self.data_dict = OrderedDict(sorted(self.data_dict.items()))
        self.key_list = list(self.data_dict.keys())
    
    def __getitem__(self, idx):
        filename = self.key_list[idx]
        return filename, self.data_dict[filename]
    
    def __len__(self):
        return len(self.data_dict)

    
class PairSamplerBase(Sampler):
    """Data sampler base for sampling pairs."""
    
    def __init__(self, dataset, src_split, tar_split, n_samples, replace=False):
        assert(src_split in SPLITS[:3])
        assert(tar_split in SPLITS[:3])
        self.replace = replace
        self.n_samples = n_samples
        self.src_split = src_split
        self.tar_split = tar_split
        self.dataset = dataset
        self.src_files = self.dataset.file_splits[src_split]
        self.tar_files = self.dataset.file_splits[tar_split]
        self.src_files = [strip_name(f) for f in self.src_files]
        self.tar_files = [strip_name(f) for f in self.tar_files]
        self.n_src = len(self.src_files)
        self.n_tar = len(self.tar_files)
        if not replace:
            assert(self.n_samples <= self.n_src)
        
    def __iter__(self):
        raise NotImplementedError
        
    def __len__(self):
        raise NotImplementedError

    
class RandomPairSampler(PairSamplerBase):
    """Data sampler for sampling random pairs."""
    
    def __init__(self, dataset, src_split, tar_split, n_samples, replace=False):
        super(RandomPairSampler, self).__init__(
            dataset, src_split, tar_split, n_samples, replace)
        
    def __iter__(self):
        d = self.dataset
        if self.replace:
            src_names = np.random.choice(self.src_files, self.n_samples, replace=True)
            tar_names = np.random.choice(self.tar_files, self.n_samples, replace=True)
        else:
            src_names = np.random.permutation(self.src_files)[:int(self.n_samples)]
            tar_names = np.random.permutation(self.tar_files)[:int(self.n_samples)]
        src_idxs = [d.fname_to_idx_dict[strip_name(f)] for f in src_names]
        tar_idxs = [d.fname_to_idx_dict[strip_name(f)] for f in tar_names]
        combo_ids = self.dataset.combinations_to_idx(src_idxs, tar_idxs)
        return iter(combo_ids)
                               
    def __len__(self):
        return self.n_samples
    
>>>>>>> 44ccf3f1

class LatentNearestNeighborSampler(PairSamplerBase):
    """Data sampler for sampling pairs from top-k nearest latent neighbors.
    """
    
    def __init__(self, dataset, src_split, tar_split, n_samples, k, replace=False):
        """Initialize.
        
        Args:
          k: int, top-k neighbors to sample from.
          replace: bool, sample with replacement. 
                   if no replace, then must ensure n_samples <= n_shapes
        """
        super(LatentNearestNeighborSampler, self).__init__(
            dataset, src_split, tar_split, n_samples, replace)
        self.k = k
        self.graph_set = False            
        
    def update_nn_graph(self, src_latent_dict, tar_latent_dict):
        """Update nearest neighbor graph.
        
        Args:
          src_latent_dict: a dict that maps filenames to latent codes for source set.
          tar_latent_dict: a dict that maps filenames to latent codes for target set.
        """
        tar_names = list(tar_latent_dict.keys())
        tar_latents = list(tar_latent_dict.values())
        tar_latents = np.stack(tar_latents, axis=0)  # [n, lat_dim]
        # build kd-tree to accelerate nearest neighbor computation
        k = self.k+1 if self.src_split == self.tar_split else self.k
        self._kdtree = cKDTree(tar_latents)
        
        src_names = list(src_latent_dict.keys())
        src_latents = list(src_latent_dict.values())
        src_latents = np.stack(src_latents, axis=0)  # [m, lat_dim]
        _, nn_idx = self._kdtree.query(src_latents, k=k)  # [m, k]
        if nn_idx.ndim == 1:
            nn_idx = nn_idx[:, None]
        nn_idx = nn_idx[:, -self.k:]
        
        nn_names = []
        for i in range(nn_idx.shape[0]):
            nn_names.append([tar_names[j] for j in nn_idx[i]])
        self._nn_map = dict(zip(src_names, nn_names))
        self.graph_set = True
        
    @property
    def kdtree(self):
        return self._kdtree
    
    @property
    def nn_map(self):
        return self._nn_map
        
    def __iter__(self):
        if not self.graph_set:
            raise RuntimeError("Nearest neighbor graph not yet set."
                               " Run '.update_nn_graph()' to update first.")
        d = self.dataset
        # return generator
        if self.replace:
            src_names = np.random.choice(self.src_files, self.n_samples, replace=True)
        else:
            src_names = np.random.permutation(self.src_files)[:int(self.n_samples)]
            
        for src_name in src_names:
            tar_name = np.random.choice(self.nn_map[src_name], 1)[0]
            src_idx = d.fname_to_idx_dict[strip_name(src_name)]
            tar_idx = d.fname_to_idx_dict[strip_name(tar_name)]
            combo_id = d.combinations_to_idx(src_idx, tar_idx)
            yield combo_id
                               
    def __len__(self):
        return self.n_samples


if __name__ == "__main__":
    pass
#     # simple test
#     dataset = ShapeNetVertexSampler(data_root="data/shapenet_watertight",
#                                     split='val', nsamples=5000, normals=True, category="chair")
#     print(f"Number of unique combinations of shapes: {len(dataset)}")
#     print(f"Number of unique shapes: {dataset.n_shapes}")
#     v0, v1 = dataset[185]
#     print(v0.shape)
#     print(v1.shape)
#     print(f"# shapes: {len(dataset)}, # combinations: {dataset.n_shapes}")
    
#     dataset.restrict_subset([0, 6, 7])
#     print(f"# shapes: {len(dataset)}, # combinations: {dataset.n_shapes}")
#     print(dataset.files)
    
    
#     meshset = ShapeNetMeshLoader(data_root="data/shapenet_simplified",
#                                  split='val', normals=True, category="chair")
#     v0, f0, v1, f1 = meshset[185]
#     print(v0.shape)
#     print(f0.shape)
#     print(v1.shape)
#     print(f1.shape)
<|MERGE_RESOLUTION|>--- conflicted
+++ resolved
@@ -280,12 +280,9 @@
         verts_j = torch.from_numpy(verts_j)
         faces_j = torch.from_numpy(faces_j)
         
-<<<<<<< HEAD
         return i, j, verts_i, faces_i, verts_j, faces_j
-=======
-        return verts_i, faces_i, verts_j, faces_j
-    
-
+
+    
 class FixedPointsCachedDataset(Dataset):
     """Dataset for loading fixed points dataset from cached pickle file.
     """
@@ -354,7 +351,6 @@
     def __len__(self):
         return self.n_samples
     
->>>>>>> 44ccf3f1
 
 class LatentNearestNeighborSampler(PairSamplerBase):
     """Data sampler for sampling pairs from top-k nearest latent neighbors.
